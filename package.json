--- conflicted
+++ resolved
@@ -27,14 +27,11 @@
     "@kintone/dts-gen": "^6.1.0",
     "@kintone/plugin-packer": "^7.0.1",
     "@testing-library/dom": "^9.3.3",
-<<<<<<< HEAD
     "@types/deep-equal": "^1.0.2",
-=======
     "@testing-library/jest-dom": "^6.1.4",
     "@types/diff": "^5.0.7",
     "@types/jsdom": "^21.1.4",
     "@types/node": "^20.8.9",
->>>>>>> 4efb8782
     "@typescript-eslint/eslint-plugin": "^6.9.1",
     "@typescript-eslint/parser": "^6.9.1",
     "@vitest/coverage-v8": "^0.34.6",
@@ -51,12 +48,8 @@
   },
   "dependencies": {
     "@kintone/rest-api-client": "^4.1.0",
-<<<<<<< HEAD
-    "deep-equal": "^2.2.3"
-=======
     "deep-equal": "^2.2.2",
     "diff": "^5.1.0",
     "lodash": "^4.17.21"
->>>>>>> 4efb8782
   }
 }